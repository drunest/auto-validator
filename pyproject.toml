--- conflicted
+++ resolved
@@ -25,13 +25,10 @@
     "bittensor>=7.3.1,<7.4.0",
     "pexpect>=4.9.0",
     "django-bootstrap-v5>=1.0.11",
-<<<<<<< HEAD
     "paramiko>=3.5.0",
     "scp>=0.15.0",
-=======
     "discord.py==2.4.0",
     "python-dotenv>=1.0.1",
->>>>>>> 2b14176c
 ]
 
 [build-system]
