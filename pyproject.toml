--- conflicted
+++ resolved
@@ -23,13 +23,10 @@
     "django-storages[s3]>=1.14.4",
     "drf-spectacular>=0.27.2",
     "bittensor>=7.3.1,<7.4.0",
-<<<<<<< HEAD
     "pexpect>=4.9.0",
     "django-bootstrap-v5>=1.0.11",
-=======
     "discord.py==2.4.0",
     "python-dotenv>=1.0.1",
->>>>>>> dc7207c4
 ]
 
 [build-system]
